--- conflicted
+++ resolved
@@ -1,10 +1,6 @@
 {
   "name": "deep-db",
-<<<<<<< HEAD
-  "version": "1.0.2",
-=======
   "version": "1.0.3",
->>>>>>> bd4d8f3e
   "description": "DEEP Database Library",
   "keywords": [
     "Digital End-To-End Enterprise Platform",
