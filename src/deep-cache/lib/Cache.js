--- conflicted
+++ resolved
@@ -69,11 +69,6 @@
    * @returns {*}
    */
   apply(target, ...args) {
-<<<<<<< HEAD
-    console.log(args);
-
-=======
->>>>>>> 0997750e
     return target(...args);
   }
 
