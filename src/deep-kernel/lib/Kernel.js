/**
 * Created by mgoria on 5/26/15.
 */

'use strict';

import Core from 'deep-core';
import DI from 'deep-di';
import {Exception} from './Exception/Exception';
import {Instance as Microservice} from './Microservice/Instance';
import {MissingMicroserviceException} from './Exception/MissingMicroserviceException';
import {Injectable as MicroserviceInjectable} from './Microservice/Injectable';
import {ContainerAware} from './ContainerAware';
import FileSystem from 'fs';
import WaitUntil from 'wait-until';

/**
 * Deep application kernel
 */
export class Kernel {
  /**
   * @param {Array} deepServices
   * @param {String} context
   */
  constructor(deepServices, context) {
    if (Kernel.ALL_CONTEXTS.indexOf(context) === -1) {
      throw new Exception(`Undefined context "${context}"`);
    }

    this._config = {};
    this._services = deepServices;
    this._context = context;
    this._env = null;
    this._container = new DI();
    this._isLoaded = false;
  }

  /**
   * @returns {Boolean}
   */
  get isLoaded() {
    return this._isLoaded;
  }

  /**
   * @param {String} identifier
   * @returns {Microservice}
   */
  microservice(identifier) {
    if (typeof identifier === 'undefined') {
      identifier = this._config.microserviceIdentifier;
    }

    for (let microserviceKey in this.microservices) {
      if (!this.microservices.hasOwnProperty(microserviceKey)) {
        continue;
      }

      let microservice = this.microservices[microserviceKey];

      if (microservice.identifier === identifier) {
        return microservice;
      }
    }

    throw new MissingMicroserviceException(identifier);
  }

  /**
   * @param {String} jsonFile
   * @param {Function} callback
   * @returns {Kernel}
   */
  loadFromFile(jsonFile, callback) {
    // @todo: remove AWS changes the way the things run
    // This is used because of AWS Lambda
    // context sharing after a cold start
    if (this._isLoaded) {
      callback(this);
      return this;
    }

    if (this.isBackend) {
      FileSystem.readFile(jsonFile, 'utf8', function(error, data) {
        if (error) {
          throw new Exception(`Failed to load kernel config from ${jsonFile} (${error})`);
        }

        this.load(JSON.parse(data), callback);
      }.bind(this));
    } else { // @todo: get rid of native code...
      var client = new XMLHttpRequest();

      client.open('GET', jsonFile);
      client.onreadystatechange = function(event) {
        if (client.readyState === 4) {
          if (client.status !== 200) {
            throw new Exception(`Failed to load kernel config from ${jsonFile}`);
          }

          this.load(JSON.parse(client.responseText), callback);
        }
      }.bind(this);

      client.send();
    }

    return this;
  }

  /**
   * Loads all Kernel dependencies
   *
   * @param {Object} globalConfig
   * @param {Function} callback
   */
  load(globalConfig, callback) {
    // @todo: remove AWS changes the way the things run
    // This is used because of AWS Lambda
    // context sharing after a cold start
    if (this._isLoaded) {
      callback(this);
      return this;
    }

    let originalCallback = callback;

    callback = function(kernel) {
      this._isLoaded = true;

      originalCallback(kernel);
    }.bind(this);

    this._config = globalConfig;

    this._buildContainer(callback);

    return this;
  }

  /**
   * @param {Array} args
   * @returns {*}
   */
  get(...args) {
    return this._container.get(...args);
  }

  /**
   * @returns {Array}
   */
  get services() {
    return this._services;
  }

  /**
   * @returns {DI}
   */
  get container() {
    return this._container;
  }

  /**
   * @returns {Boolean}
   */
  get isFrontend() {
    return this._context === Kernel.FRONTEND_CONTEXT;
  }

  /**
   * @returns {Boolean}
   */
  get isLocalhost() {
    return this.isFrontend
      && [
        'localhost', '127.0.0.1',
        '0.0.0.0', '::1',
      ].indexOf(window.location.hostname) !== -1;
  }

  /**
   * @returns {Boolean}
   */
  get isBackend() {
    return this._context === Kernel.BACKEND_CONTEXT;
  }

  /**
   * @returns {String}
   */
  get buildId() {
    return this._config.deployId || '';
  }

  /**
   * @returns {String}
   */
  get context() {
    return this._context;
  }

  /**
   * @returns {String}
   */
  get env() {
    return this._env;
  }

  /**
   * @returns {Object}
   */
  get config() {
    // @todo - create a class DeepConfig or smth, that will hold global config and expose shortcuts to different options
    return this._config;
  }

  /**
   * @returns {Microservice[]}
   */
  get microservices() {
    return this._container.get(Kernel.MICROSERVICES);
  }

  /**
   * Loads all parameters and services into DI container
   *
   * @param {Function} callback
   */
  _buildContainer(callback) {
    this._env = this._config.env;

    this._container.addParameter(
      Kernel.KERNEL,
      this
    );

    this._container.addParameter(
      Kernel.CONTEXT,
      {
        environment: this._env,
        isFrontend: this.isFrontend,
        isBackend: this.isBackend,
      }
    );

    this._container.addParameter(
      Kernel.MICROSERVICES,
      Microservice.createVector(this._config)
    );

    this._container.addParameter(
      Kernel.CONFIG,
      this._config
    );

    let bootingServices = 0;

    for (let serviceKey in this._services) {
      if (!this._services.hasOwnProperty(serviceKey)) {
        continue;
      }

      let serviceInstance = new this._services[serviceKey]();

      if (!serviceInstance instanceof ContainerAware) {
        let serviceType = typeof serviceInstance;

        throw new Exception(`Service ${serviceType} must be Kernel.ContainerAware instance`);
      }

      bootingServices++;

      serviceInstance.container = this._container;
      serviceInstance.localBackend = Core.IS_DEV_SERVER;
      serviceInstance.boot(this, function() {
        bootingServices--;
      }.bind(this));

      console.log('serviceInstance.name: ', serviceInstance.name);
      this._container.addService(
        serviceInstance.name,
        Kernel._createProxyIfNeeded(serviceInstance)
      );
    }

    WaitUntil()
      .interval(5)
      .times(999999) // @todo: get rid of magic here...
      .condition(function(cb) {
        process.nextTick(function() {
          cb(bootingServices <= 0);
        }.bind(this));
      }).done(function() {
        callback(this);
      }.bind(this));
  }

  /**
   * @param {ContainerAware|Object} serviceObj
   * @returns {ContainerAware|Proxy|Object}
   * @private
   */
  static _createProxyIfNeeded(serviceObj) {
<<<<<<< HEAD
    console.log('serviceObj: ', serviceObj);
    if (serviceObj === serviceObj.service) {
      console.log('serviceObj === serviceObj.service: ', serviceObj.service);
      return serviceObj;
    } else if(!serviceObj.hasOwnProperty('apply')) {
      console.log('serviceObj.hasOwnProperty: ', serviceObj.hasOwnProperty('apply'));
=======
    if (serviceObj === serviceObj.service) {
      return serviceObj;
    } else if(!serviceObj.hasOwnProperty('apply')) {
>>>>>>> 0997750e
      return serviceObj.service;
    }

    let proxy = new Proxy(serviceObj, serviceObj.service);

    proxy.__proto__ = this.__proto__;
    proxy.constructor.prototype = this.constructor.prototype;

<<<<<<< HEAD
    console.log('proxy.constructor.prototype: ', proxy.constructor.prototype);
=======
>>>>>>> 0997750e
    return proxy;
  }

  /**
   * @returns {MicroserviceInjectable}
   */
  static get MicroserviceInjectable() {
    return MicroserviceInjectable;
  }

  /**
   * @returns {ContainerAware}
   */
  static get ContainerAware() {
    return ContainerAware;
  }

  /**
   * @returns {String}
   */
  static get FRONTEND_BOOTSTRAP_VECTOR() {
    return 'deep_frontend_bootstrap_vector';
  }

  /**
   * @returns {String}
   */
  static get CONFIG() {
    return 'deep_config';
  }

  /**
   * @returns {String}
   */
  static get KERNEL() {
    return 'deep_kernel';
  }

  /**
   * @returns {String}
   */
  static get CONTEXT() {
    return 'deep_context';
  }

  /**
   * @returns {String}
   */
  static get MICROSERVICES() {
    return 'deep_microservices';
  }

  /**
   * @returns {String}
   */
  static get FRONTEND_CONTEXT() {
    return 'frontend-ctx';
  }

  /**
   * @returns {String}
   */
  static get BACKEND_CONTEXT() {
    return 'backend-ctx';
  }

  /**
   * @returns {Array}
   */
  static get ALL_CONTEXTS() {
    return [
      Kernel.FRONTEND_CONTEXT,
      Kernel.BACKEND_CONTEXT,
    ];
  }
}<|MERGE_RESOLUTION|>--- conflicted
+++ resolved
@@ -276,7 +276,6 @@
         bootingServices--;
       }.bind(this));
 
-      console.log('serviceInstance.name: ', serviceInstance.name);
       this._container.addService(
         serviceInstance.name,
         Kernel._createProxyIfNeeded(serviceInstance)
@@ -301,18 +300,9 @@
    * @private
    */
   static _createProxyIfNeeded(serviceObj) {
-<<<<<<< HEAD
-    console.log('serviceObj: ', serviceObj);
-    if (serviceObj === serviceObj.service) {
-      console.log('serviceObj === serviceObj.service: ', serviceObj.service);
-      return serviceObj;
-    } else if(!serviceObj.hasOwnProperty('apply')) {
-      console.log('serviceObj.hasOwnProperty: ', serviceObj.hasOwnProperty('apply'));
-=======
     if (serviceObj === serviceObj.service) {
       return serviceObj;
     } else if(!serviceObj.hasOwnProperty('apply')) {
->>>>>>> 0997750e
       return serviceObj.service;
     }
 
@@ -321,10 +311,6 @@
     proxy.__proto__ = this.__proto__;
     proxy.constructor.prototype = this.constructor.prototype;
 
-<<<<<<< HEAD
-    console.log('proxy.constructor.prototype: ', proxy.constructor.prototype);
-=======
->>>>>>> 0997750e
     return proxy;
   }
 
