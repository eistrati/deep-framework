--- conflicted
+++ resolved
@@ -45,7 +45,6 @@
   }
 
   /**
-<<<<<<< HEAD
    * @returns {Object}
    */
   get runtimeContext() {
@@ -60,12 +59,8 @@
   }
 
   /**
-   * @param {String} identifier
-   * @returns {Microservice}
-=======
    * @param {String|null} identifier
    * @returns {Microservice|*}
->>>>>>> 80d87a87
    */
   microservice(identifier = null) {
     if (!identifier) {
