'use strict';

import chai from 'chai';
import sinon from 'sinon';
import sinonChai from 'sinon-chai';
import {Resource} from '../../lib.compiled/Resource';
import {Action} from '../../lib.compiled/Resource/Action';
import {Request} from '../../lib.compiled/Resource/Request';
import {Response} from '../../lib.compiled/Resource/Response';
import {MissingCacheImplementationException} from '../../lib.compiled/Resource/Exception/MissingCacheImplementationException';
import {Exception} from '../../lib.compiled/Exception/Exception';
import {CachedRequestException} from '../../lib.compiled/Resource/Exception/CachedRequestException';
import Cache from 'deep-cache';

chai.use(sinonChai);

class RequestTest extends Request {
  constructor(...args) {
    super(...args);
  }

  _send(cb) {
    super._send(cb);
    return cb('reponse', null);
  }
}

class CachePositiveTest extends Cache {
  constructor(...args) {
    super(...args);
  }

  has(cacheKey, cb) {
    return cb(null, 'called has');
  }

  invalidate(cacheKey, number, cb) {
    return cb(null, 'called invalidate');
  }

  get(cacheKey, cb) {
    return cb(null, 'called get');
  }

  set(cacheKey, response, ttl, cb) {
    return cb(null, 'set get');
  }
}

class CacheNoResultsTest extends Cache {
  constructor(...args) {
    super(...args);
  }

  has(cacheKey, cb) {
    return cb(null, null);
  }

  invalidate(cacheKey, number, cb) {
    return cb(null, null);
  }

  get(cacheKey, cb) {
    return cb(null, null);
  }

  set(cacheKey, response, ttl, cb) {
    return cb(null, null);
  }
}

class CachePositiveSetTest extends Cache {
  constructor(...args) {
    super(...args);
  }

  has(cacheKey, cb) {
    return cb(null, null);
  }

  invalidate(cacheKey, number, cb) {
    return cb(null, null);
  }

  get(cacheKey, cb) {
    return cb(null, null);
  }

  set(cacheKey, response, ttl, cb) {
    return cb(null, 'set called');
  }
}

class CacheNegativeInvalidateTest extends Cache {
  constructor(...args) {
    super(...args);
  }

  has(cacheKey, cb) {
    return cb(null, 'called has');
  }

  invalidate(cacheKey, number, cb) {
    return cb('invalidate error', null);
  }

  get(cacheKey, cb) {
    return cb('get error', null);
  }

  set(cacheKey, response, ttl, cb) {
    return cb('set error', null);
  }
}

class CacheNegativeHasTest extends Cache {
  constructor(...args) {
    super(...args);
  }

  has(cacheKey, cb) {
    return cb('cache error', null);
  }

}

suite('Resource/Request', function() {
<<<<<<< HEAD
  let testResources = {
    'deep.test': {
      test: {
        create: {
          description: 'Lambda for creating test',
          type: 'lambda',
          methods: [
            'POST',
          ],
          source: 'src/Test/Create',
        },
        retrieve: {
          description: 'Retrieves test',
          type: 'lambda',
          methods: ['GET'],
          source: 'src/Test/Retrieve',
        },
        delete: {
          description: 'Lambda for deleting test',
          type: 'lambda',
          methods: ['DELETE'],
          source: 'src/Test/Delete',
        },
        update: {
          description: 'Update test',
          type: 'lambda',
          methods: ['PUT'],
          source: 'src/Test/Update',
        },
      },
    },
  };
  let resource = new Resource(testResources);
  let actionName = 'UpdateTest';
  let type = 'lambda';
  let methods = ['GET', 'POST'];
  let source = 'sourceTest';
  let region = 'us-west-2';
  let action = new Action(resource, actionName, type, methods, source, region);
=======
  let action = {
    type: 'lambda',
    source: {
      original: 'testLambda',
      api: 'testApiEndpoint',
    },
  };

>>>>>>> 0409faa8
  let payload = '{"body":"bodyData"}';
  let method = 'method';
  let request = new Request(action, payload, method);

  test('Class Request exists in Resource/Request', function() {
    chai.expect(typeof Request).to.equal('function');
  });

  test('Check constructor sets valid value for _method', function() {
    chai.expect(request.method).to.be.equal(method);
  });

  test('Check constructor sets valid value for _action', function() {
    chai.expect(request.action).to.be.equal(action);
  });

  test('Check constructor sets valid value for _payload', function() {
    chai.expect(request.payload).to.be.equal(payload);
  });

  test('Check constructor sets valid value for _lambda=null', function() {
    chai.expect(request._lambda).to.be.equal(null);
  });

  test('Check constructor sets valid value for _native=true', function() {
    chai.expect(request.native).to.be.equal(true);
  });

  test('Check constructor sets valid value for _cacheImpl=null', function() {
    chai.expect(request.cacheImpl).to.be.equal(null);
  });

  test('Check constructor sets valid value for _cacheImpl=null', function() {
    chai.expect(request.cacheTtl).to.be.equal(Request.TTL_FOREVER);
  });

  test('Check cache method throws \'MissingCacheImplementationException\' exception for !_cacheImpl', function() {
    let error = null;
    try {
      request.cache();
    } catch (e) {
      error = e;
    }

    chai.expect(error).to.be.not.equal(null);
    chai.expect(error).to.be.an.instanceof(MissingCacheImplementationException);
  });

  test('Check constructor sets valid value for _cached=false', function() {
    chai.expect(request._cached).to.be.equal(false);
  });

  test('Check isCached getter returns false', function() {
    chai.expect(request.isCached).to.be.equal(null);
  });

  test('Check cacheTtl setter sets value', function() {
    let cacheTtl = 120;
    request.cacheTtl = cacheTtl;
    chai.expect(request.cacheTtl).to.be.equal(cacheTtl);
  });

  test('Check enableCache/disableCache methods', function() {
    request.disableCache();
    chai.expect(request._cached).to.be.equal(false);
    request.enableCache();
    chai.expect(request._cached).to.be.equal(true);
  });

  test('Check TTL_DEFAULT static getter returns value above -1', function() {
    chai.expect(Request.TTL_DEFAULT).to.be.above(0);
  });

  test('Check TTL_INVALIDATE static getter returns value -1', function() {
    chai.expect(Request.TTL_INVALIDATE).to.be.equal(-1);
  });

  test('Check TTL_FOREVER static getter returns value above -1', function() {
    chai.expect(Request.TTL_FOREVER).to.be.above(-1);
  });

  test('Check _rebuildResponse method throws CachedRequestException exception for invalid rawData', function() {
    let error = null;
    let rawData = 'null';
    try {
      request._rebuildResponse(rawData);
    } catch (e) {
      error = e;
    }

    chai.expect(error).to.be.not.equal(null);
    chai.expect(error).to.be.an.instanceof(CachedRequestException);
  });

  test('Check _stringifyResponse() method', function() {
    let requestData = 'responseTest';
    let rawData = {Payload: '{"dataKey":"testResponseValue"}', StatusCode:201};
    let rawError = null;
    let error = null;
    let actualResult = null;
    let response = null;

    try {
      response = new Response(requestData, rawData, rawError);
      actualResult = JSON.parse(Request._stringifyResponse(response));
    } catch (e) {
      error = e;
    }

    chai.expect(error).to.be.equal(null);
    chai.expect(actualResult._class).to.be.equal('Response');
    chai.expect(actualResult.data).to.be.eql(rawData);
    chai.expect(actualResult.error).to.be.equal(rawError);

  });

  test(`Check _buildCacheKey() method returns ${method}:${action.type}:${action.source.api}#${payload} for api calls`, function() {
    request._native = false;
    let actualResult = request._buildCacheKey();
    let expectedResult = `${method}:${action.type}:${action.source.api}#${JSON.stringify(payload)}`;
    chai.expect(actualResult).to.be.equal(expectedResult);
  });

  test(`Check _buildCacheKey() method returns ${method}:${action.type}:${action.source.original}#${payload} for native calls`, function() {
    request._native = true;
    let actualResult = request._buildCacheKey();
    let expectedResult = `${method}:${action.type}:${action.source.original}#${JSON.stringify(payload)}`;
    chai.expect(actualResult).to.be.equal(expectedResult);
  });

  test('Check cacheImpl() setter sets valid value', function() {
    let cache = {cacheIml: 'cacheImlTest'};
    request.cacheImpl = cache;
    chai.expect(request.cacheImpl).to.be.equal(cache);
    chai.expect(request.cacheTtl).to.be.equal(Request.TTL_DEFAULT);
  });

  test('Check _chooseResponseImpl() return valid object', function() {
    let error = null;
    let actualResult = null;
    try {
      actualResult = Request._chooseResponseImpl('TestClass');
    } catch (e) {
      error = e;
    }

    chai.expect(error).to.be.equal(null);
  });

  test('Check _rebuildResponse() throws \'Exception\'', function() {
    let rawData = '{ "_class":"TestResponseMessage"}';

    let error = null;
    let actualResult = null;
    try {
      actualResult = request._rebuildResponse(rawData);
    } catch (e) {
      error = e;
    }

    chai.assert.instanceOf(error, Exception, 'result is an instance of Exception');
    chai.expect(error.message).to.be.equal('Unknown Response implementation TestResponseMessage');
  });

  test('Check _send() for lambda', function() {
    let error = null;
    try {
      request._send();
    } catch (e) {
      error = e;
    }
  });

  test('Check _send() for external', function() {
    let externalAction = {
      type: 'external',
      source: {
        original: 'testLambda',
        api: 'testApiEndpoint',
      },
      resource: {
        securityCredentials: {
          "AccessKeyId": "ASIAEGERGRE44U2N3YA",
          "Expiration": 87462874658273651,
          "SecretKey": "GkV5SVGRE5fe5m36bSr/zgJmFz14VC/fXomjwlN4H",
          "SessionToken": "AQoDYXdzEEMasAUS4x0+3bzHSergeERBERT4334tB6ScEehiEaPzlyuA7mVDVmWGLmlShoVNFZ0T/YMtmq0z3GB2wxaUAYmbsdQxutMBFGDtvnysM6f7nCJ+1F1c8pIb5vY0S4VM/jWgORq3oGPdsma8S9SbSUz2sHpliC53bMKNXKVknKOu9UiUube4+TQE6ryesNeab2SCiCB//3zISswtNcQdoifjUOWLPVDYRiiDg2A/KFu2CcM/CYgdxsU+QK+omgNGoKY2EcjZF7QZClcR0RhAFrGBLn7vaWxOA+Q0PUh7Pr/awIXGvvjiQl8u47cFQw2UzC9QOS3zNsvIJ2OYQ0L9jG905gVHgVuMMsHYqWfsQLp2zmxkC3YMsFXAcSJvsEdhI/nsXtz4KM4DW7Nm0AhMLRfv65TQz/zrm7mC4B9pH3NK1SAYGjRxGEtAcbHntj4zwKdgurUxPcNSf1lEwDi9jJbGz2fquSdlB21mOGxEwp2UNGc3b81TSTdB9ExXEqyFhGSgQbKH8EwDA6cIlR/85bxmsnU014J+N+dm0kawXdhvlK0hXnvti1mHyUMgrQ8VzaKpODP+zFsFuyX1aS5Y2ol2FlZo1HBB/AGFOMw3p4rlLL9x6aPT4qK8B1lZkWgapwZSQUaxCbfcPGkruSQqbOVlcBMk2TR8s83fHjOfoboRQ0W1PTcqo9hrn9i7lxoePb0Wqadb1h/azwJ3hepEaokanCOYEN7pNa7RbIqJB+AN3EjelEQKlHrnqYE/uqCrWN+sZtZ1SyxBqZyj+iVzbrtcvIg2azIVIC6SzrJfNdyNKgUiQIzHejH+yUMKnjENdldyOzf4RM60jg+hKbXjWLzVbmmfkpwqDxHAouO5N59nRpV39bZtMyTW3Qxk1MBVKOSYotfpJn6sYAtxRHZ3CO8IL2Hg7EF",
        },
      },
    };
    let externalPayload = '{"body":"bodyData"}';
    let externalMethod = 'method';
    let externalRequest = new Request(externalAction, externalPayload, externalMethod);
    let error = null;
    try {
      externalRequest._send();
    } catch (e) {
      error = e;
    }
  });

  test('Check _send() throws \'Exception\'', function() {
    let invalidAction = {
      type: 'invalidAction',
      source: {
        original: 'testLambda',
        api: 'testApiEndpoint',
      },
      resource: {
        securityCredentials: {
          "AccessKeyId": "ASIAEGERGRE44U2N3YA",
          "Expiration": 87462874658273651,
          "SecretKey": "GkV5SVGRE5fe5m36bSr/zgJmFz14VC/fXomjwlN4H",
          "SessionToken": "AQoDYXdzEEMasAUS4x0+3bzHSergeERBERT4334tB6ScEehiEaPzlyuA7mVDVmWGLmlShoVNFZ0T/YMtmq0z3GB2wxaUAYmbsdQxutMBFGDtvnysM6f7nCJ+1F1c8pIb5vY0S4VM/jWgORq3oGPdsma8S9SbSUz2sHpliC53bMKNXKVknKOu9UiUube4+TQE6ryesNeab2SCiCB//3zISswtNcQdoifjUOWLPVDYRiiDg2A/KFu2CcM/CYgdxsU+QK+omgNGoKY2EcjZF7QZClcR0RhAFrGBLn7vaWxOA+Q0PUh7Pr/awIXGvvjiQl8u47cFQw2UzC9QOS3zNsvIJ2OYQ0L9jG905gVHgVuMMsHYqWfsQLp2zmxkC3YMsFXAcSJvsEdhI/nsXtz4KM4DW7Nm0AhMLRfv65TQz/zrm7mC4B9pH3NK1SAYGjRxGEtAcbHntj4zwKdgurUxPcNSf1lEwDi9jJbGz2fquSdlB21mOGxEwp2UNGc3b81TSTdB9ExXEqyFhGSgQbKH8EwDA6cIlR/85bxmsnU014J+N+dm0kawXdhvlK0hXnvti1mHyUMgrQ8VzaKpODP+zFsFuyX1aS5Y2ol2FlZo1HBB/AGFOMw3p4rlLL9x6aPT4qK8B1lZkWgapwZSQUaxCbfcPGkruSQqbOVlcBMk2TR8s83fHjOfoboRQ0W1PTcqo9hrn9i7lxoePb0Wqadb1h/azwJ3hepEaokanCOYEN7pNa7RbIqJB+AN3EjelEQKlHrnqYE/uqCrWN+sZtZ1SyxBqZyj+iVzbrtcvIg2azIVIC6SzrJfNdyNKgUiQIzHejH+yUMKnjENdldyOzf4RM60jg+hKbXjWLzVbmmfkpwqDxHAouO5N59nRpV39bZtMyTW3Qxk1MBVKOSYotfpJn6sYAtxRHZ3CO8IL2Hg7EF",
        },
      },
    };
    let payload = '{"body":"bodyData"}';
    let method = 'method';
    let invalidRequest = new Request(invalidAction, payload, method);
    let error = null;
    try {
      invalidRequest._send();
    } catch (e) {
      error = e;
    }

    chai.assert.instanceOf(error, Exception, 'result is an instance of Exception');
    chai.expect(error.message).to.be.equal('Request of type invalidAction is not implemented');
  });

  test('Check send() !isCached', function() {
    let error = null;
    request.disableCache();
    chai.expect(request.isCached).to.be.equal(false);
    try {
      request.send();
    } catch (e) {
      error = e;
    }
  });

  test('Check send() isCached throws \'CachedRequestException\' exception in has() method', function() {
    let error = null;
    let spyCallback = sinon.spy();
    let cache = new CacheNegativeHasTest();
    request.cacheImpl = cache;
    request.enableCache();
    chai.expect(request.isCached).to.be.equal(true);
    try {
      request.send();
    } catch (e) {
      error = e;
    }

    chai.expect(error).to.be.not.equal(null);
    chai.assert.instanceOf(error, CachedRequestException, 'error is an instance of CachedRequestException');
    chai.expect(spyCallback).to.not.have.been.calledWith();
  });

  test('Check send() isCached throws \'CachedRequestException\' exception in get() method', function() {
    let error = null;
    let spyCallback = sinon.spy();
    let cache = new CacheNegativeInvalidateTest();
    request.cacheImpl = cache;
    request.enableCache();
    chai.expect(request.isCached).to.be.equal(true);
    try {
      request.send();
    } catch (e) {
      error = e;
    }

    chai.expect(error).to.be.not.equal(null);
    chai.assert.instanceOf(error, CachedRequestException, 'error is an instance of CachedRequestException');
    chai.expect(spyCallback).to.not.have.been.calledWith();
  });

  test('Check send() isCached', function() {
    let error = null;
    let spyCallback = sinon.spy();
    let cache = new CachePositiveTest();
    request.cacheImpl = cache;
    request.enableCache();
    chai.expect(request.isCached).to.be.equal(true);
    try {
      request.send();
    } catch (e) {
      error = e;
    }

    chai.expect(error).to.be.equal(null);
    chai.expect(request._cacheTtl).to.be.not.equal(Request.TTL_INVALIDATE);
    chai.expect(spyCallback).to.not.have.been.calledWith('set called');
  });

  test('Check send() isCached with calling _send()', function() {
    let error = null;
    let spyCallback = sinon.spy();
    let testRequest = new RequestTest(action, payload, method);
    let cache = new CachePositiveSetTest();
    testRequest.cacheImpl = cache;
    testRequest.enableCache();
    chai.expect(testRequest.isCached).to.be.equal(true);

    try {
      testRequest.send();
    } catch (e) {
      error = e;
    }

    chai.expect(error).to.be.equal(null);
    chai.expect(testRequest._cacheTtl).to.be.not.equal(Request.TTL_INVALIDATE);
    chai.expect(spyCallback).to.not.have.been.calledWith('called');
  });

  test('Check _send() is called from send() method and throws exception', function() {
    let error = null;
    let spyCallback = sinon.spy();
    let testRequest = new RequestTest(action, payload, method);
    let cache = new CacheNoResultsTest();
    testRequest.cacheImpl = cache;
    testRequest.enableCache();
    chai.expect(testRequest.isCached).to.be.equal(true);

    try {
      testRequest.send();
    } catch (e) {
      error = e;
    }

    chai.expect(error).to.be.not.equal(null);
    chai.expect(testRequest._cacheTtl).to.be.not.equal(Request.TTL_INVALIDATE);
    chai.assert.instanceOf(error, CachedRequestException, 'error is an instance of CachedRequestException');
    chai.expect(spyCallback).to.not.have.been.calledWith();
  });

  test('Check useDirectCall() method sets native=true', function() {
    chai.expect(request.useDirectCall().native).to.be.equal(true);
  });

  test('Check invalidateCache() !isCached', function() {
    let error = null;
    let spyCallback = sinon.spy();
    request.disableCache();
    chai.expect(request.isCached).to.be.equal(false);
    try {
      request.invalidateCache(spyCallback);
      chai.expect(spyCallback).to.have.been.calledWith(true);
    } catch (e) {
      error = e;
    }
  });

  test('Check invalidateCache() throws \'CachedRequestException\' exception in has() method', function() {
    let error = null;
    let spyCallback = sinon.spy();
    let cache = new CacheNegativeHasTest();
    request.cacheImpl = cache;
    request.enableCache();
    chai.expect(request.isCached).to.be.equal(true);
    try {
      request.invalidateCache(spyCallback);
    } catch (e) {
      error = e;
    }

    chai.expect(error).to.be.not.equal(null);
    chai.assert.instanceOf(error, CachedRequestException, 'error is an instance of CachedRequestException');
  });

  test('Check invalidateCache() throws \'CachedRequestException\' exception in invalidate() method', function() {
    let error = null;
    let spyCallback = sinon.spy();
    let cache = new CacheNegativeInvalidateTest();
    request.cacheImpl = cache;
    request.enableCache();
    chai.expect(request.isCached).to.be.equal(true);
    try {
      request.invalidateCache(spyCallback);
    } catch (e) {
      error = e;
    }

    chai.expect(error).to.be.not.equal(null);
    chai.assert.instanceOf(error, CachedRequestException, 'error is an instance of CachedRequestException');
  });

  test('Check invalidateCache() isCached', function() {
    let error = null;
    let spyCallback = sinon.spy();
    let cache = new CachePositiveTest();
    request.cacheImpl = cache;
    request.enableCache();
    chai.expect(request.isCached).to.be.equal(true);
    try {
      request.invalidateCache(spyCallback);
      chai.expect(spyCallback).to.have.been.calledWith('called invalidate');
    } catch (e) {
      error = e;
    }

    chai.expect(error).to.be.equal(null);
  });

  test('Check invalidateCache() isCached with no results in validate and has methods', function() {
    let error = null;
    let spyCallback = sinon.spy();
    let cache = new CacheNoResultsTest();
    request.cacheImpl = cache;
    request.enableCache();
    chai.expect(request.isCached).to.be.equal(true);
    try {
      request.invalidateCache(spyCallback);
      chai.expect(spyCallback).to.have.been.calledWith(true);
    } catch (e) {
      error = e;
    }

    chai.expect(error).to.be.equal(null);
  });

  test('Check _send() calls _sendThroughApi() method', function() {
    let error = null;
    let spyCallback = sinon.spy();

    let actionName = 'UpdateTest';
    let cache = new Cache();
    let resource = {name: 'resourceTest', cache: cache};
    let type = 'lambda';
    let methods = ['GET', 'POST'];
    let source = {
      api: 'http://tets:8888/foo/bar?user=tj&pet=new',
    };
    let region = 'us-west-2';
    let action = new Action(resource, actionName, type, methods, source, region);
    let testRequest = new RequestTest(action, payload, method);
    testRequest.cacheImpl = cache;
    testRequest.enableCache();
    testRequest._native = false;
    chai.expect(testRequest.isCached).to.be.equal(true);

    try {
      testRequest._send(spyCallback);
    } catch (e) {
      error = e;
    }

    //@todo - need to add smart checks
    chai.expect(error).to.be.not.equal(null);
  });
});<|MERGE_RESOLUTION|>--- conflicted
+++ resolved
@@ -125,7 +125,6 @@
 }
 
 suite('Resource/Request', function() {
-<<<<<<< HEAD
   let testResources = {
     'deep.test': {
       test: {
@@ -165,16 +164,6 @@
   let source = 'sourceTest';
   let region = 'us-west-2';
   let action = new Action(resource, actionName, type, methods, source, region);
-=======
-  let action = {
-    type: 'lambda',
-    source: {
-      original: 'testLambda',
-      api: 'testApiEndpoint',
-    },
-  };
-
->>>>>>> 0409faa8
   let payload = '{"body":"bodyData"}';
   let method = 'method';
   let request = new Request(action, payload, method);
@@ -199,8 +188,8 @@
     chai.expect(request._lambda).to.be.equal(null);
   });
 
-  test('Check constructor sets valid value for _native=true', function() {
-    chai.expect(request.native).to.be.equal(true);
+  test('Check constructor sets valid value for _native=false', function() {
+    chai.expect(request.native).to.be.equal(false);
   });
 
   test('Check constructor sets valid value for _cacheImpl=null', function() {
@@ -291,15 +280,7 @@
 
   });
 
-  test(`Check _buildCacheKey() method returns ${method}:${action.type}:${action.source.api}#${payload} for api calls`, function() {
-    request._native = false;
-    let actualResult = request._buildCacheKey();
-    let expectedResult = `${method}:${action.type}:${action.source.api}#${JSON.stringify(payload)}`;
-    chai.expect(actualResult).to.be.equal(expectedResult);
-  });
-
-  test(`Check _buildCacheKey() method returns ${method}:${action.type}:${action.source.original}#${payload} for native calls`, function() {
-    request._native = true;
+  test(`Check _buildCacheKey() method returns ${method}:${action.type}:${action.source}#${payload}`, function() {
     let actualResult = request._buildCacheKey();
     let expectedResult = `${method}:${action.type}:${action.source.original}#${JSON.stringify(payload)}`;
     chai.expect(actualResult).to.be.equal(expectedResult);
@@ -349,21 +330,7 @@
   });
 
   test('Check _send() for external', function() {
-    let externalAction = {
-      type: 'external',
-      source: {
-        original: 'testLambda',
-        api: 'testApiEndpoint',
-      },
-      resource: {
-        securityCredentials: {
-          "AccessKeyId": "ASIAEGERGRE44U2N3YA",
-          "Expiration": 87462874658273651,
-          "SecretKey": "GkV5SVGRE5fe5m36bSr/zgJmFz14VC/fXomjwlN4H",
-          "SessionToken": "AQoDYXdzEEMasAUS4x0+3bzHSergeERBERT4334tB6ScEehiEaPzlyuA7mVDVmWGLmlShoVNFZ0T/YMtmq0z3GB2wxaUAYmbsdQxutMBFGDtvnysM6f7nCJ+1F1c8pIb5vY0S4VM/jWgORq3oGPdsma8S9SbSUz2sHpliC53bMKNXKVknKOu9UiUube4+TQE6ryesNeab2SCiCB//3zISswtNcQdoifjUOWLPVDYRiiDg2A/KFu2CcM/CYgdxsU+QK+omgNGoKY2EcjZF7QZClcR0RhAFrGBLn7vaWxOA+Q0PUh7Pr/awIXGvvjiQl8u47cFQw2UzC9QOS3zNsvIJ2OYQ0L9jG905gVHgVuMMsHYqWfsQLp2zmxkC3YMsFXAcSJvsEdhI/nsXtz4KM4DW7Nm0AhMLRfv65TQz/zrm7mC4B9pH3NK1SAYGjRxGEtAcbHntj4zwKdgurUxPcNSf1lEwDi9jJbGz2fquSdlB21mOGxEwp2UNGc3b81TSTdB9ExXEqyFhGSgQbKH8EwDA6cIlR/85bxmsnU014J+N+dm0kawXdhvlK0hXnvti1mHyUMgrQ8VzaKpODP+zFsFuyX1aS5Y2ol2FlZo1HBB/AGFOMw3p4rlLL9x6aPT4qK8B1lZkWgapwZSQUaxCbfcPGkruSQqbOVlcBMk2TR8s83fHjOfoboRQ0W1PTcqo9hrn9i7lxoePb0Wqadb1h/azwJ3hepEaokanCOYEN7pNa7RbIqJB+AN3EjelEQKlHrnqYE/uqCrWN+sZtZ1SyxBqZyj+iVzbrtcvIg2azIVIC6SzrJfNdyNKgUiQIzHejH+yUMKnjENdldyOzf4RM60jg+hKbXjWLzVbmmfkpwqDxHAouO5N59nRpV39bZtMyTW3Qxk1MBVKOSYotfpJn6sYAtxRHZ3CO8IL2Hg7EF",
-        },
-      },
-    };
+    let externalAction = { type:'external', source: 'testLambda'};
     let externalPayload = '{"body":"bodyData"}';
     let externalMethod = 'method';
     let externalRequest = new Request(externalAction, externalPayload, externalMethod);
@@ -376,33 +343,21 @@
   });
 
   test('Check _send() throws \'Exception\'', function() {
-    let invalidAction = {
-      type: 'invalidAction',
-      source: {
-        original: 'testLambda',
-        api: 'testApiEndpoint',
-      },
-      resource: {
-        securityCredentials: {
-          "AccessKeyId": "ASIAEGERGRE44U2N3YA",
-          "Expiration": 87462874658273651,
-          "SecretKey": "GkV5SVGRE5fe5m36bSr/zgJmFz14VC/fXomjwlN4H",
-          "SessionToken": "AQoDYXdzEEMasAUS4x0+3bzHSergeERBERT4334tB6ScEehiEaPzlyuA7mVDVmWGLmlShoVNFZ0T/YMtmq0z3GB2wxaUAYmbsdQxutMBFGDtvnysM6f7nCJ+1F1c8pIb5vY0S4VM/jWgORq3oGPdsma8S9SbSUz2sHpliC53bMKNXKVknKOu9UiUube4+TQE6ryesNeab2SCiCB//3zISswtNcQdoifjUOWLPVDYRiiDg2A/KFu2CcM/CYgdxsU+QK+omgNGoKY2EcjZF7QZClcR0RhAFrGBLn7vaWxOA+Q0PUh7Pr/awIXGvvjiQl8u47cFQw2UzC9QOS3zNsvIJ2OYQ0L9jG905gVHgVuMMsHYqWfsQLp2zmxkC3YMsFXAcSJvsEdhI/nsXtz4KM4DW7Nm0AhMLRfv65TQz/zrm7mC4B9pH3NK1SAYGjRxGEtAcbHntj4zwKdgurUxPcNSf1lEwDi9jJbGz2fquSdlB21mOGxEwp2UNGc3b81TSTdB9ExXEqyFhGSgQbKH8EwDA6cIlR/85bxmsnU014J+N+dm0kawXdhvlK0hXnvti1mHyUMgrQ8VzaKpODP+zFsFuyX1aS5Y2ol2FlZo1HBB/AGFOMw3p4rlLL9x6aPT4qK8B1lZkWgapwZSQUaxCbfcPGkruSQqbOVlcBMk2TR8s83fHjOfoboRQ0W1PTcqo9hrn9i7lxoePb0Wqadb1h/azwJ3hepEaokanCOYEN7pNa7RbIqJB+AN3EjelEQKlHrnqYE/uqCrWN+sZtZ1SyxBqZyj+iVzbrtcvIg2azIVIC6SzrJfNdyNKgUiQIzHejH+yUMKnjENdldyOzf4RM60jg+hKbXjWLzVbmmfkpwqDxHAouO5N59nRpV39bZtMyTW3Qxk1MBVKOSYotfpJn6sYAtxRHZ3CO8IL2Hg7EF",
-        },
-      },
-    };
+    let invalidActionType = 'invalidAction';
+    let invalidAction = new Action(resource, actionName, invalidActionType, methods, source, region);
     let payload = '{"body":"bodyData"}';
     let method = 'method';
     let invalidRequest = new Request(invalidAction, payload, method);
     let error = null;
     try {
+      invalidRequest.useDirectCall();
       invalidRequest._send();
     } catch (e) {
       error = e;
     }
 
     chai.assert.instanceOf(error, Exception, 'result is an instance of Exception');
-    chai.expect(error.message).to.be.equal('Request of type invalidAction is not implemented');
+    chai.expect(error.message).to.be.equal(`Request of type ${invalidActionType} is not implemented`);
   });
 
   test('Check send() !isCached', function() {
@@ -477,6 +432,7 @@
     let cache = new CachePositiveSetTest();
     testRequest.cacheImpl = cache;
     testRequest.enableCache();
+    testRequest.useDirectCall();
     chai.expect(testRequest.isCached).to.be.equal(true);
 
     try {
@@ -497,6 +453,7 @@
     let cache = new CacheNoResultsTest();
     testRequest.cacheImpl = cache;
     testRequest.enableCache();
+    testRequest.useDirectCall();
     chai.expect(testRequest.isCached).to.be.equal(true);
 
     try {
