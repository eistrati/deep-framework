/**
 * Created by AlexanderC on 6/10/15.
 */

'use strict';

/**
 * Response object
 */
export class Response {
  /**
   * @param {Request|*} request
   * @param {Object} data
   * @param {String} error
   */
  constructor(request, data, error) {
    this._request = request;

    this._rawError = error;
    this._rawData = data;

    if (this._rawError) {
      this._rawError = Response._toErrorObj(this._rawError);
    }

    this._statusCode = null;
    this._data = null;
    this._error = null;
    this._headers = null;
    this._requestId = null;
  }

  /**
   * @returns {String}
   */
  static get ORIGINAL_REQUEST_ID_HEADER() {
    return 'x-amzn-original-RequestId';
  }

  /**
   * @returns {String}
   */
  static get REQUEST_ID_HEADER() {
    return 'x-amzn-RequestId';
  }

  /**
   * @returns {*}
   */
  get rawData() {
    return this._rawData;
  }

  /**
   * @returns {*}
   */
  get rawError() {
    return this._rawError;
  }

  /**
   * @returns {Request}
   */
  get request() {
    return this._request;
  }

  /**
   * @returns {Object}
   */
  get data() {
    return this._data;
  }

  /**
<<<<<<< HEAD
   * @returns {String}
=======
   * @returns {Number}
   */
  get statusCode() {
    return this._statusCode;
  }

  /**
   * @returns {Error}
>>>>>>> 83c4d0ca
   */
  get error() {
    return this._error;
  }

  /**
   * @returns {Boolean}
   */
<<<<<<< HEAD
  get isError() {
    return typeof this.error === 'string';
=======
  get requestId() {
    return this._requestId;
  }

  /**
   * @returns {Object|null}
   */
  get headers() {
    return this._headers;
  }

  /**
   * @returns {Boolean}
   */
  get isError() {
    return !!this.error;
  }

  /**
   * @param {String|Error|*} rawError
   * @returns {Error}
   * @private
   */
  static _toErrorObj(rawError) {
    return rawError instanceof Error
      ? rawError
      : new Error(rawError.toString());
  }

  /**
   * @returns {{requestId: String, statusCode: Number, headers: (Object|null), data: Object, error: Error}}
   */
  toJSON() {
    return {
      requestId: this.requestId,
      statusCode: this.statusCode,
      headers: this.headers,
      data: this.data,
      error: this.error,
    };
>>>>>>> 83c4d0ca
  }
}<|MERGE_RESOLUTION|>--- conflicted
+++ resolved
@@ -73,9 +73,6 @@
   }
 
   /**
-<<<<<<< HEAD
-   * @returns {String}
-=======
    * @returns {Number}
    */
   get statusCode() {
@@ -84,19 +81,14 @@
 
   /**
    * @returns {Error}
->>>>>>> 83c4d0ca
    */
   get error() {
     return this._error;
   }
 
   /**
-   * @returns {Boolean}
+   * @returns {String}
    */
-<<<<<<< HEAD
-  get isError() {
-    return typeof this.error === 'string';
-=======
   get requestId() {
     return this._requestId;
   }
@@ -137,6 +129,5 @@
       data: this.data,
       error: this.error,
     };
->>>>>>> 83c4d0ca
   }
 }