/**
 * Created by AlexanderC on 6/10/15.
 */

'use strict';

import {Response} from './Response';
import {ValidationError} from './Exception/ValidationError';

/**
 * Response object
 */
export class LambdaResponse extends Response {
  /**
   * @param {*} args
   */
  constructor(...args) {
    super(...args);

<<<<<<< HEAD
    this._errorType = null;
    this._logResult = null;
=======
    this._originalResponse = null;

    // assure calling the very first!
    this._fillStatusCode();

    let responsePayload = this._decodePayload();

    this._fillData(responsePayload);
    this._fillError(responsePayload);
  }

  /**
   * @param {AWS.Response|null} response
   */
  set originalResponse(response) {
    this._originalResponse = response;
  }

  /**
   *
   * @returns {AWS.Response|null}
   */
  get originalResponse() {
    return this._originalResponse;
>>>>>>> 83c4d0ca
  }

  /**
   * @returns {Object}
   */
  get headers() {
    if (!this._headers && this.originalResponse) {
      this._headers = this.originalResponse.httpResponse ? this.originalResponse.httpResponse.headers : {};
    }

    return this._headers;
  }

  /**
   * @returns {String|null}
   */
  get requestId() {
    if (!this._requestId && this.headers) {
      if (this.headers[Response.REQUEST_ID_HEADER.toLowerCase()]) {
        this._requestId = this.headers[Response.REQUEST_ID_HEADER.toLowerCase()];
      }
    }

    return this._requestId;
  }

  /**
   * @param {Object|null} responsePayload
   * @private
   */
  _fillData(responsePayload) {
    if (responsePayload &&
      !this._request.async &&
      !responsePayload.hasOwnProperty('errorMessage')) {

      this._data = responsePayload;
    }
  }

  /**
   * @param {Object|null} responsePayload
   * @private
   */
  _fillError(responsePayload) {
    if (this._rawError) {
      this._error = this._rawError;
    } else if (!this._request.async) {
      if (!responsePayload) {
        this._error = new Error('There is no error nor payload in Lambda response');
      } else if (responsePayload.hasOwnProperty('errorMessage')) {
        this._error = LambdaResponse.getPayloadError(responsePayload);
      }
    } else if (this._statusCode !== 202) { // check for failed async invocation
      this._error = new Error('Unknown async invocation error');
    }
  }

  /**
   * @private
   */
  _fillStatusCode() {
    if (this._rawData) {
      this._statusCode = parseInt(this._rawData.StatusCode || this._rawData.Status);
    } else {
      this._statusCode = 500;
    }
  }

  /**
   * @returns {Object|null}
   * @private
   */
  _decodePayload() {
    let decodedPayload = null;

    if (this._rawData.hasOwnProperty('Payload')) {
      decodedPayload = LambdaResponse._decodePayloadObject(this._rawData.Payload);

      // treat the case when error is stored in payload (nested)
      if (decodedPayload.hasOwnProperty('errorMessage')) {
        decodedPayload = LambdaResponse._decodeRawErrorObject(decodedPayload.errorMessage);
      }
    } else if(this._rawData.hasOwnProperty('errorMessage')) {
      decodedPayload = LambdaResponse._decodeRawErrorObject(this._rawData.errorMessage);
    }

    return decodedPayload;
  }

  /**
   * @param {String|Object|*} rawError
   * @returns {Object|String|null}
   * @private
   */
  static _decodeRawErrorObject(rawError) {
    let errorObj = rawError;

    if (typeof errorObj === 'string') {
      try {
        errorObj = JSON.parse(errorObj);
      } catch(e) {
        errorObj = {
          errorMessage: errorObj, // assume errorObj is the error message
          errorStack: (new Error('Unknown error occurred.')).stack,
          errorType: 'UnknownError',
        };
      }
    } else {
      errorObj = errorObj || {
          errorMessage: 'Unknown error occurred.',
          errorStack: (new Error('Unknown error occurred.')).stack,
          errorType: 'UnknownError',
        };
    }

    return errorObj;
  }

  /**
   * @param {String} rawPayload
   * @returns {Object|String|null}
   * @private
   */
  static _decodePayloadObject(rawPayload) {
    let payload = rawPayload;

    if (typeof rawPayload === 'string') {
      try {
        payload = JSON.parse(payload);
      } catch(e) {}
    }

    return payload;
  }

  /**
<<<<<<< HEAD
   * @returns {String}
   */
  get logResult() {
    if (this._logResult) {
      return this._logResult;
    }

    if (this._rawData && this._rawData.hasOwnProperty('LogResult')) {
      this._logResult = this._decodeBase64(this._rawData.LogResult);
    }

    return this._logResult;
  }

  /**
   * @returns {Object|null}
   * @private
=======
   * @param {Object} payload
   * @returns {Error|ValidationError|null}
>>>>>>> 83c4d0ca
   */
  static getPayloadError(payload) {
    if (payload.hasOwnProperty('errorMessage')) {
      let error = null;

      if (LambdaResponse.isValidationError(payload)) {
        error = new ValidationError(payload.errorMessage, payload.validationErrors);
      } else {
        payload.errorType = payload.errorType || 'UnknownError';
        payload.errorMessage = payload.errorMessage || 'Unknown error occurred.';
        payload.errorStack = payload.errorStack || (new Error(payload.errorMessage)).stack;

        error = new Error(payload.errorMessage);

        // try to define a custom constructor name
        // fail silently in case of readonly property...
        try {
          Object.defineProperty(error, 'name', {
            value: payload.errorType,
          });
        } catch (e) {   }
      }

      try {
        Object.defineProperty(error, 'stack', {
          value: payload.errorStack,
        });
      } catch (e) {   }

      return error;
    }

    return null;
  }

  /**
<<<<<<< HEAD
   * @param {String} str
   * @returns {String}
   * @private
   */
  _decodeBase64(str) {
    if (typeof Buffer !== 'undefined') {
      str = new Buffer(str, 'base64').toString('utf8');
    } else if (typeof atob !== 'undefined') {
      str = atob(str);
    }

    return str;
=======
   * @param {Object} payload
   * @returns {Boolean}
   */
  static isValidationError(payload) {
    return payload.hasOwnProperty('errorType') &&
      payload.hasOwnProperty('errorMessage') &&
      payload.hasOwnProperty('validationErrors') &&
      payload.errorType === LambdaResponse.VALIDATION_ERROR_TYPE;
  }

  /**
   * @returns {String}
   */
  static get VALIDATION_ERROR_TYPE() {
    return 'ValidationError';
>>>>>>> 83c4d0ca
  }
}<|MERGE_RESOLUTION|>--- conflicted
+++ resolved
@@ -17,11 +17,8 @@
   constructor(...args) {
     super(...args);
 
-<<<<<<< HEAD
-    this._errorType = null;
+    this._originalResponse = null;
     this._logResult = null;
-=======
-    this._originalResponse = null;
 
     // assure calling the very first!
     this._fillStatusCode();
@@ -45,7 +42,6 @@
    */
   get originalResponse() {
     return this._originalResponse;
->>>>>>> 83c4d0ca
   }
 
   /**
@@ -165,6 +161,21 @@
   }
 
   /**
+   * @returns {String}
+   */
+  get logResult() {
+    if (this._logResult) {
+      return this._logResult;
+    }
+
+    if (this._rawData && this._rawData.hasOwnProperty('LogResult')) {
+      this._logResult = this._decodeBase64(this._rawData.LogResult);
+    }
+
+    return this._logResult;
+  }
+  
+  /**
    * @param {String} rawPayload
    * @returns {Object|String|null}
    * @private
@@ -182,28 +193,8 @@
   }
 
   /**
-<<<<<<< HEAD
-   * @returns {String}
-   */
-  get logResult() {
-    if (this._logResult) {
-      return this._logResult;
-    }
-
-    if (this._rawData && this._rawData.hasOwnProperty('LogResult')) {
-      this._logResult = this._decodeBase64(this._rawData.LogResult);
-    }
-
-    return this._logResult;
-  }
-
-  /**
-   * @returns {Object|null}
-   * @private
-=======
    * @param {Object} payload
    * @returns {Error|ValidationError|null}
->>>>>>> 83c4d0ca
    */
   static getPayloadError(payload) {
     if (payload.hasOwnProperty('errorMessage')) {
@@ -240,7 +231,24 @@
   }
 
   /**
-<<<<<<< HEAD
+   * @param {Object} payload
+   * @returns {Boolean}
+   */
+  static isValidationError(payload) {
+    return payload.hasOwnProperty('errorType') &&
+      payload.hasOwnProperty('errorMessage') &&
+      payload.hasOwnProperty('validationErrors') &&
+      payload.errorType === LambdaResponse.VALIDATION_ERROR_TYPE;
+  }
+
+  /**
+   * @returns {String}
+   */
+  static get VALIDATION_ERROR_TYPE() {
+    return 'ValidationError';
+  }
+
+  /**
    * @param {String} str
    * @returns {String}
    * @private
@@ -253,22 +261,5 @@
     }
 
     return str;
-=======
-   * @param {Object} payload
-   * @returns {Boolean}
-   */
-  static isValidationError(payload) {
-    return payload.hasOwnProperty('errorType') &&
-      payload.hasOwnProperty('errorMessage') &&
-      payload.hasOwnProperty('validationErrors') &&
-      payload.errorType === LambdaResponse.VALIDATION_ERROR_TYPE;
-  }
-
-  /**
-   * @returns {String}
-   */
-  static get VALIDATION_ERROR_TYPE() {
-    return 'ValidationError';
->>>>>>> 83c4d0ca
   }
 }