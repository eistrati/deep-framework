--- conflicted
+++ resolved
@@ -440,7 +440,10 @@
       throw new MissingSecurityServiceException();
     }
 
-<<<<<<< HEAD
+    if (!securityService.token) {
+      throw new NotAuthenticatedException();
+    }
+
     return securityService.token.loadCredentials((error, credentials) => {
       if (error) {
         throw new LoadCredentialsException(error);
@@ -448,15 +451,6 @@
 
       callback(credentials);
     });
-=======
-    let token = this._action.resource.security.token;
-
-    if (!token) {
-      throw new NotAuthenticatedException();
-    }
-
-    return token.credentials;
->>>>>>> 8df32915
   }
 
   /**
