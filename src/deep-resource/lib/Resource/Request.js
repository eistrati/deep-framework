/**
 * Created by AlexanderC on 6/10/15.
 */

'use strict';

import {SuperagentResponse} from './SuperagentResponse';
import {LambdaResponse} from './LambdaResponse';
import {Response} from './Response';
import {Exception} from '../Exception/Exception';
import {Action} from './Action';
import Http from 'superagent';
import AWS from 'aws-sdk';
import {MissingCacheImplementationException} from './Exception/MissingCacheImplementationException';
import {CachedRequestException} from './Exception/CachedRequestException';
import {NotAuthenticatedException} from './Exception/NotAuthenticatedException';
import aws4 from 'aws4';
import urlParse from 'url-parse';
import qs from 'qs';
import Core from 'deep-core';
import {MissingSecurityServiceException} from './Exception/MissingSecurityServiceException';
import {AsyncCallNotAvailableException} from './Exception/AsyncCallNotAvailableException';
import {DirectCallNotAvailableException} from './Exception/DirectCallNotAvailableException';
import {LambdaParamsCompatibilityException} from './Exception/LambdaParamsCompatibilityException';
import {LoadCredentialsException} from './Exception/LoadCredentialsException';
import {SourceNotAvailableException} from './Exception/SourceNotAvailableException';
import crypto from 'crypto';
import util from 'util';

/**
 * Action request instance
 */
export class Request {
  /**
   * @param {Action} action
   * @param {Object} payload
   * @param {String} method
   */
  constructor(action, payload, method) {
    this._action = action;
    this._payload = payload;
    this._method = method;
    this._lambda = null;

    this._cacheImpl = null;
    this._cacheTtl = Request.TTL_FOREVER;
    this._cached = false;
    this._publicCached = false;

    this._async = false;
    this._native = false;
<<<<<<< HEAD
    this._returnLogs = false;
=======

    this._validationSchemaName = null;

    this._customId = null;
  }

  /**
   * @returns {Request}
   */
  skipPreValidation() {
    this._validationSchemaName = null;

    return this;
  }

  /**
   * @returns {String}
   */
  get validationSchemaName() {
    return this._validationSchemaName;
  }

  /**
   * @param {String} validationSchemaName
   */
  set validationSchemaName(validationSchemaName) {
    this._validationSchemaName = validationSchemaName;
>>>>>>> 83c4d0ca
  }

  /**
   * @returns {Boolean}
   */
  get async() {
    return this._async;
  }

  /**
   * @returns {Boolean}
   *
   * @todo: remove this?
   */
  get isLambda() {
    return this._action.type === Action.LAMBDA;
  }

  /**
   * @returns {String}
   */
  get customId() {
    if (!this._customId) {
      this._customId = Request._md5(this._buildCacheKey() + new Date().getTime());
    }

    return this._customId;
  }

  /**
   * @returns {Request}
   */
  invokeAsync() {
    if (!this.isLambda) {
      throw new AsyncCallNotAvailableException(this._action.type);
    }

    if (this._returnLogs) {
      throw new LambdaParamsCompatibilityException({
        InvocationType: 'Event',
        LogType: 'Tail',
      });
    }

    this._native = true;
    this._async = true;

    return this;
  }

  /**
   * @returns {Boolean}
   */
  get native() {
    return this._native;
  }

  /**
   * @param {Boolean} returnLogs
   * @returns {Request}
   */
  useDirectCall(returnLogs = false) {
    if (!this.isLambda) {
      throw new DirectCallNotAvailableException(this._action.type);
    }

    if (this._async && returnLogs) {
      throw new LambdaParamsCompatibilityException({
        InvocationType: 'Event',
        LogType: 'Tail',
      });
    }

    this._native = true;
    this._returnLogs = returnLogs;

    return this;
  }

  /**
   * @returns {Request}
   */
  usePublicCache() {
    this._publicCached = true;
    return this;
  }

  /**
   * @returns {Boolean}
   */
  get isCached() {
    return this._cacheImpl && this._cached;
  }

  /**
   * @returns {Boolean}
   */
  get isPublicCached() {
    return this._publicCached && this._cacheImpl && this._cacheImpl.shared;
  }

  /**
   * @returns {Request}
   */
  enableCache() {
    this._cached = true;
    return this;
  }

  /**
   * @returns {Request}
   */
  disableCache() {
    this._cached = false;
    return this;
  }

  /**
   * @param {Number} ttl
   * @returns {Request}
   */
  cache(ttl = Request.TTL_FOREVER) {
    if (!this._cacheImpl) {
      throw new MissingCacheImplementationException();
    }

    this._cacheTtl = ttl;
    this.enableCache();

    return this;
  }

  /**
   * @returns {Number}
   */
  get cacheTtl() {
    return this._cacheTtl;
  }

  /**
   * @param {Number} ttl
   */
  set cacheTtl(ttl) {
    this._cacheTtl = ttl;
  }

  /**
   * @returns {Cache}
   */
  get cacheImpl() {
    return this._cacheImpl;
  }

  /**
   * @param {Cache} cache
   */
  set cacheImpl(cache) {
    this._cacheImpl = cache;

    // @todo: do we really have to force it?
    this.cache(Request.TTL_DEFAULT);
  }

  /**
   * @returns {String}
   * @private
   */
  _buildCacheKey() {
    let payload = Request._md5(JSON.stringify(this.payload));
    let endpoint = this.native ? this._action.source.original : this._action.source.api;

    return `${this._method}:${this._action.type}:${endpoint}#${payload}`;
  }

  /**
   * @param {String} str
   * @returns {String}
   */
  static _md5(str) {
    var md5sum = crypto.createHash('md5');

    md5sum.update(str);

    return md5sum.digest('hex');
  }

  /**
   * @param {Response} response
   * @returns {String}
   * @private
   */
  static _stringifyResponse(response) {
    return JSON.stringify({
      _class: response.constructor.name,
      data: response.rawData,
      error: response.rawError,
      headers: response.headers,
    });
  }

  /**
   * @param {String|Object} rawData
   * @returns {Response}
   * @private
   */
  _rebuildResponse(rawData) {
    let response = typeof rawData === 'string' ? JSON.parse(rawData) : rawData;

    if (!response) {
      throw new CachedRequestException(`Unable to unpack cached JSON object from ${rawData}`);
    }

    if (response._class) {
      let ResponseImpl = Request._chooseResponseImpl(response._class);

      if (!ResponseImpl) {
        throw new Exception(`Unknown Response implementation ${response._class}`);
      }

      return new ResponseImpl(this, response.data, response.error);
    }

    return new SuperagentResponse(this, response, null);
  }

  /**
   * @param {String} className
   * @returns {*}
   * @private
   */
  static _chooseResponseImpl(className) {
    let implMap = {};

    implMap[Response.name] = Response;
    implMap[LambdaResponse.name] = LambdaResponse;
    implMap[SuperagentResponse.name] = SuperagentResponse;

    return implMap[className];
  }

  /**
   * @param {Function} callback
   */
  invalidateCache(callback = () => {}) {
    if (!this.isCached) {
      callback(true);

      return this;
    }

    let cache = this._cacheImpl;
    let cacheKey = this._buildCacheKey();

    cache.has(cacheKey, (error, result) => {
      if (error) {
        throw new CachedRequestException(error);
      }

      if (result) {
        cache.invalidate(cacheKey, 0, (error, result) => {
          if (error) {
            throw new CachedRequestException(error);
          }

          callback(result);
        });

        return;
      }

      callback(true);
    });

    return this;
  }

  /**
   * @param {Function} callback
   */
  send(callback = () => {}) {
    let cache = this.cacheImpl;
    let cacheKey = this._buildCacheKey();

    if (!this.isCached || this._async || (this.cacheTtl === Request.TTL_INVALIDATE)) {
      return this._send(callback);
    }
    
    this._loadResponseFromCache(cache, cacheKey, (error, response) => {
      if (!error) {
        callback(response);
        return;
      }

      if (this.isPublicCached) {
        let publicCache = cache.shared;
        let publicCacheKey = publicCache.buildKeyFromRequest(this);

        this._loadResponseFromCache(publicCache, publicCacheKey, (error, response) => {
          if (!error) {
            callback(response);
            return;
          }

          this._send(callback);
        });

      } else {
        this._send(callback);
      }
    });

    return this;
  }

  /**
   * @param {Function} callback
   * @returns {Request}
   */
  _send(callback = () => {}) {
    let logService = this.action.resource.log;
    let event = {
      service: 'deep-resource',
      resourceType: 'Browser',
      resourceId: this.native ? this.action.source.original : this.action.source.api,
      eventName: this.method,
      eventId: this.customId,
      requestId: this.customId,
      payload: this.payload,
    };

    logService.rumLog(event);

    let decoratedCallback = (response) => {
      this._saveResponseToCache(response, (error) => {
        if (error) {
          throw error;
        }
      });

      event = util._extend({}, event);
      event.payload = response;
      event.requestId = response.requestId;

      logService.rumLog(event);

      callback(response);
    };

    if (this.validationSchemaName) {
      let result = this._validate();

      if (result.error) {
        decoratedCallback(this._createValidationErrorResponse(result.error));
      }
    }

    if (!this._native) {
      return this._sendThroughApi(decoratedCallback);
    }

    switch (this._action.type) {
      case Action.LAMBDA:
        if (!this._action.isOriginalSourceInvokable) {
          throw new SourceNotAvailableException(Action.LAMBDA, this._action);
        }

        this._sendLambda(decoratedCallback);
        break;
      case Action.EXTERNAL:
        if (!this._action.isApiSourceInvokable) {
          throw new SourceNotAvailableException(Action.EXTERNAL, this._action);
        }

        this._sendExternal(decoratedCallback);
        break;
      default: throw new Exception(`Request of type ${this._action.type} is not implemented`);
    }

    return this;
  }

  /**
   * @param {Object} response
   * @param {Function} callback
   * @private
   */
  _saveResponseToCache(response, callback) {
    if (!this.isCached || this.async || (this.cacheTtl === Request.TTL_INVALIDATE) || response.isError) {
      callback(null, response);
      return;
    }

    let cacheKey = this._buildCacheKey();
    let logService = this.action.resource.log;

    let event = {
      service: 'deep-cache',
      resourceType: this.cacheImpl.type(),
      resourceId: cacheKey,
      eventName: 'set',
      requestId: response.requestId,
      payload: {response,},
    };

    logService.rumLog(event);

    this.cacheImpl.set(cacheKey, Request._stringifyResponse(response), this.cacheTtl, (error, result) => {
      event = util._extend({}, event);
      event.payload = {error, result,};
      logService.rumLog(event);

      if (!error && !result) {
        error = `Unable to persist request cache under key ${cacheKey}.`;
      }

      if (error) {
        error = new CachedRequestException(error);
      }

      callback(error, result);
    });
  }

  /**
   * @param {Object} driver
   * @param {String|Key} key
   * @param {Function} callback
   */
  _loadResponseFromCache(driver, key, callback) {
    driver.has(key, (err, has) => {
      if (has) {
        let logService = this.action.resource.log;

        let event = {
          service: 'deep-cache',
          resourceType: driver.type(),
          resourceId: key,
          eventName: 'get',
          requestId: this.customId,
        };

        logService.rumLog(event);

        driver.get(key, (err, data) => {
          event = util._extend({}, event);
          event.payload = {err, data,};

          logService.rumLog(event);

          if (err) {
            callback(err, null);

            return;
          }

          callback(null, this._rebuildResponse(data));
        });

        return;
      }

      callback(new CachedRequestException(`Missing key ${key}`), null);
    });
  }


  /**
   * @returns {Object}
   * @private
   */
  _validate() {
    if (!this.validationSchemaName) {
      throw new Exception('Error on validating request. Validation schema is not defined.');
    }

    return this.action.resource.validation.validate(
      this.validationSchemaName, this.payload, true
    );
  }

  /**
   * @param validationError
   *
   * @returns {LambdaResponse}
   * @private
   */
  _createValidationErrorResponse(validationError) {
    return new LambdaResponse(this, {
      errorMessage: JSON.stringify({
        errorType: validationError.name,
        errorMessage: validationError.annotate(),
        errorStack: validationError.stack || (new Error(validationError.message)).stack,
        validationErrors: validationError.details,
      })
    }, null);
  }

  /**
   * @param {Function} callback
   * @returns {Request}
   * @private
   */
  _sendThroughApi(callback = () => {}) {
    let endpoint = this._action.source.api;

    this._createAws4SignedRequest(endpoint, this.method, this.payload, (signedRequest) => {
      signedRequest.end((error, response) => {
        callback(new SuperagentResponse(this, response, error));
      });
    });

    return this;
  }

  /**
   * @param {Function} callback
   * @returns {Request}
   * @private
   */
  _sendLambda(callback = () => {}) {

    // @todo: set retries in a smarter way...
    AWS.config.maxRetries = 3;

    let that = this;
    let options = {
      region: this._action.region,
    };

    let invocationParameters = {
      FunctionName: this._action.source.original,
      Payload: JSON.stringify(this.payload),
      InvocationType: this._async ? 'Event' : 'RequestResponse',
      LogType: this._returnLogs ? 'Tail' : 'None',
    };

    this._loadSecurityCredentials((error, credentials) => {
      // use cognito identity credentials if present
      // if not, fallback to lambda execution role permissions
      if (!error && credentials) {
        options.credentials = credentials;
      }

      this._lambda = new AWS.Lambda(options);

      // @note - don't replace this callback function with an arrow one
      // (we need injected context to access AWS.Response)
      this._lambda.invoke(invocationParameters, function(error, data) {
        let lambdaResponse = new LambdaResponse(that, data, error);
        lambdaResponse.originalResponse = this; // this is an instance of AWS.Response

        callback(lambdaResponse);
      });
    });

    return this;
  }

  /**
   * @param {Function} callback
   * @returns {Request}
   * @private
   */
  _sendExternal(callback = () => {}) {
    Http[Request._httpRealMethod(this._method)](this._action.source.original)
      .send(this.payload)
      .end((error, response) => {
        callback(new SuperagentResponse(this, response, error));
      });

    return this;
  }

  /**
   * @param {String} url
   * @param {String} httpMethod
   * @param {Object} payload
   * @param {Function} callback
   * @private
   */
  _createAws4SignedRequest(url, httpMethod, payload, callback) {
    let parsedUrl = urlParse(url, qs);
    let apiHost = parsedUrl.hostname;
    let apiPath = parsedUrl.pathname ? parsedUrl.pathname : '/';
    
    let opsToSign = {
      service: Core.AWS.Service.API_GATEWAY_EXECUTE,
      region: this.getEndpointHostRegion(apiHost),
      host: apiHost,
      method: httpMethod,
      path: apiPath,
      headers: {
        'Content-Type': 'application/json; charset=UTF-8',
      },
    };

    httpMethod = httpMethod.toLowerCase();

    switch (httpMethod) {
      case 'get':
      case 'delete':
        if (parsedUrl.query || payload) {
          //assure parsedUrl.query is a valid object
          if (parsedUrl.query === null || typeof parsedUrl.query !== 'object') {
            parsedUrl.query = {};
          }

          let mergedPayload = util._extend(parsedUrl.query, payload);

          if (this.action.apiCacheEnabled) {
            mergedPayload[Action.DEEP_CACHE_QS_PARAM] = Request._md5(qs.stringify(mergedPayload));
          }

          opsToSign.path += `?${qs.stringify(mergedPayload)}`;

          // pass payload as query string
          parsedUrl.set('query', mergedPayload, qs.parse);
          url = parsedUrl.toString(qs.stringify);
          payload = null; // reset it coz superagent overrides url query string
        }
        break;
      case 'post':
      case 'put':
      case 'patch':
        opsToSign.body = JSON.stringify(payload);
        break;
    }

    this._loadSecurityCredentials((error, credentials) => {
      if (error) {
        throw error;
      }

      let signature = aws4.sign(opsToSign, credentials);

      let request = Http[Request._httpRealMethod(httpMethod)](url, payload)
        .set('Content-Type', 'application/json; charset=UTF-8')
        .set('X-Amz-Date', signature.headers['X-Amz-Date'])
        .set('X-Amz-Security-Token', signature.headers['X-Amz-Security-Token'])
        .set('Authorization', signature.headers.Authorization);

      if (this.action.resource.isBackend && signature.headers.hasOwnProperty('Content-Length')) {
        request.set('Content-Length', signature.headers['Content-Length']);
      }

      callback(request);
    });
  }

  /**
   * @param {String} httpMethod
   * @returns {String}
   * @private
   */
  static _httpRealMethod(httpMethod) {
    let method = httpMethod.toLowerCase();

    // @see https://visionmedia.github.io/superagent/
    if (method === 'delete') {
      method = 'del';
    }

    return method;
  }

  /**
   * @returns {Request}
   * @private
   */
  _loadSecurityCredentials(callback) {
    let securityService = this._action.resource.security;

    if (!securityService) {
      callback(new MissingSecurityServiceException(), null);
      return this;
    }

    if (!securityService.token) {
      callback(new NotAuthenticatedException(), null);
      return this;
    }

    securityService.token.loadCredentials((error, credentials) => {
      if (error) {
        callback(new LoadCredentialsException(error), null);
        return;
      }

      callback(null, credentials);
    });

    return this;
  }

  /**
   * @param {String} endpointHost
   * @returns {String}
   */
  getEndpointHostRegion(endpointHost) {
    let regionParts = endpointHost.match(/\.([^\.]+)\.amazonaws\.com$/i);

    // @todo - expose API region into config provision section
    return regionParts ? regionParts[1] : this._action.region; // use action region as fallback
  }

  /**
   * @returns {Action}
   */
  get action() {
    return this._action;
  }

  /**
   * @returns {Object}
   */
  get payload() {
    return this._payload;
  }

  /**
   * @returns {String}
   */
  get method() {
    return this._method;
  }

  /**
   * @returns {Number}
   * @constructor
   */
  static get TTL_DEFAULT() {
    return 10;
  }

  /**
   * @returns {Number}
   */
  static get TTL_INVALIDATE() {
    return -1;
  }

  /**
   * @returns {Number}
   */
  static get TTL_FOREVER() {
    return 0;
  }
}<|MERGE_RESOLUTION|>--- conflicted
+++ resolved
@@ -49,13 +49,11 @@
 
     this._async = false;
     this._native = false;
-<<<<<<< HEAD
+
+    this._validationSchemaName = null;
+
+    this._customId = null;
     this._returnLogs = false;
-=======
-
-    this._validationSchemaName = null;
-
-    this._customId = null;
   }
 
   /**
@@ -79,7 +77,6 @@
    */
   set validationSchemaName(validationSchemaName) {
     this._validationSchemaName = validationSchemaName;
->>>>>>> 83c4d0ca
   }
 
   /**
