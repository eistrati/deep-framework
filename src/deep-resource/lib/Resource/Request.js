--- conflicted
+++ resolved
@@ -369,12 +369,6 @@
     let options = {
       region: this._action.region,
     };
-<<<<<<< HEAD
-
-    let payloadKey = this._async ? 'InvokeArgs' : 'Payload';
-    let invokeMethod = this._async ? 'invokeAsync' : 'invoke';
-=======
->>>>>>> b1bc242e
 
     let invocationParameters = {
       FunctionName: this._action.source.original,
@@ -389,22 +383,9 @@
         options.credentials = credentials;
       }
 
-<<<<<<< HEAD
-    this._loadSecurityCredentials((error, credentials) => {
-      // use cognito identity credentials if present
-      // if not, fallback to lambda execution role permissions
-      if (!error && credentials) {
-        options.credentials = credentials;
-      }
-
       this._lambda = new AWS.Lambda(options);
 
-      this._lambda[invokeMethod](invocationParameters, (error, data) => {
-=======
-      this._lambda = new AWS.Lambda(options);
-
       this._lambda.invoke(invocationParameters, (error, data) => {
->>>>>>> b1bc242e
         callback(new LambdaResponse(this, data, error));
       });
     });
@@ -495,8 +476,6 @@
   }
 
   /**
-<<<<<<< HEAD
-=======
    * @param {String} httpMethod
    * @returns {String}
    * @private
@@ -513,7 +492,6 @@
   }
 
   /**
->>>>>>> b1bc242e
    * @returns {Request}
    * @private
    */
