--- conflicted
+++ resolved
@@ -409,19 +409,11 @@
    * @param {Function} callback
    * @private
    */
-<<<<<<< HEAD
-  _createAws4SignedRequest(url, httpMethod, payload) {
+  _createAws4SignedRequest(url, httpMethod, payload, callback) {
     let parsedUrl = urlParse(url, qs);
     let apiHost = parsedUrl.hostname;
     let apiPath = parsedUrl.pathname ? parsedUrl.pathname : '/';
-=======
-  _createAws4SignedRequest(url, httpMethod, payload, callback) {
-    let urlParts = parseUrl(url);
-    let apiHost = urlParts.resource;
-    let apiPath = urlParts.pathname ? urlParts.pathname : '/';
-    let apiQueryString = urlParts.search ? `?${urlParts.search}` : '';
->>>>>>> 3e5ecfb7
-
+    
     let opsToSign = {
       service: Core.AWS.Service.API_GATEWAY_EXECUTE,
       region: this.getEndpointHostRegion(apiHost),
