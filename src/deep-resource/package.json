--- conflicted
+++ resolved
@@ -47,6 +47,10 @@
     {
       "name": "Dragos Palade",
       "email": "dpalade@mitocgroup.com"
+    },
+    {
+      "name": "Vitali Cernomschi",
+      "email": "vcernosmchi@mitocgroup.com"
     }
   ],
   "main": "lib.compiled/bootstrap.js",
@@ -72,17 +76,11 @@
     "aws-sdk": "^2.2.x"
   },
   "devDependencies": {
-<<<<<<< HEAD
-    "chai": "3.2.*",
-    "sinon": "1.17.*",
-    "sinon-chai": "2.8.*",
-    "proxyquire": "1.7.*",
-    "mock-aws": "1.2.2"
-=======
     "chai": "^3.2.x",
     "sinon": "^1.17.x",
-    "sinon-chai": "^2.8.x"
->>>>>>> e06e8cb3
+    "sinon-chai": "^2.8.x",
+    "proxyquire": "^1.7.x",
+    "mock-aws": "^1.2.x"
   },
   "preferGlobal": true,
   "analyze": true
