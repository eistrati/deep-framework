--- conflicted
+++ resolved
@@ -66,11 +66,7 @@
     "superagent": "1.2.*",
     "aws4": "1.0.*",
     "parse-url": "1.0.*",
-<<<<<<< HEAD
-    "deep-cache": "1.0.*"
-=======
     "query-string": "3.0.*"
->>>>>>> 0409faa8
   },
   "devDependencies": {
     "aws-sdk": "2.1.*",
