{
  "name": "deep-framework",
<<<<<<< HEAD
  "version": "1.2.10",
=======
  "version": "1.2.12",
>>>>>>> b1bc242e
  "description": "DEEP Framework",
  "keywords": [
    "Digital End-To-End Enterprise Platform",
    "Amazon Web Services",
    "Platform-as-a-Service",
    "DEEP",
    "AWS",
    "PaaS",
    "Cloud",
    "Computing",
    "Microservices",
    "Architecture",
    "Serverless",
    "Abstracted",
    "Core",
    "Library",
    "Framework"
  ],
  "homepage": "https://github.com/MitocGroup/deep",
  "bugs": {
    "url": "https://github.com/MitocGroup/deep/issues"
  },
  "license": "MIT",
  "author": {
    "name": "Mitoc Group",
    "email": "hello@mitocgroup.com",
    "url": "http://www.mitocgroup.com"
  },
  "contributors": [
    {
      "name": "AlexanderC",
      "email": "alexanderc@mitocgroup.com"
    },
    {
      "name": "Marcel Goria",
      "email": "mgoria@mitocgroup.com"
    },
    {
      "name": "Veaceslav Cotruta",
      "email": "vcotruta@mitocgroup.com"
    },
    {
      "name": "Max Ponomariov",
      "email": "mponomariov@mitocgroup.com"
    },
    {
      "name": "Alexandru Scripnic",
      "email": "ascripnic@mitocgroup.com"
    },
    {
      "name": "Stefan Hariton",
      "email": "shariton@mitocgroup.com"
    },
    {
      "name": "Dragos Palade",
      "email": "dpalade@mitocgroup.com"
    }
  ],
  "main": "lib.compiled/bootstrap.js",
  "repository": {
    "type": "git",
    "url": "https://github.com/MitocGroup/deep.git"
  },
  "scripts": {
    "test": "babel-node `which istanbul` cover --report lcovonly _mocha -- --ui tdd --recursive --reporter spec",
    "postinstall": "hooks/assure_deep_dev.js",
    "prepare-browserify": "npm run compile",
    "compile": "if [ -d 'lib/' ]; then BABEL_ENV=production babel lib/ --out-dir lib.compiled/; fi",
<<<<<<< HEAD
    "prepublish": "npm run compile && if [ -d 'test/' ]; then npm run test; fi && npm run browser-build",
=======
    "prepublish": "npm run compile && npm run browser-build",
>>>>>>> b1bc242e
    "browser-build": "if [ -d 'scripts/' ]; then scripts/browser_build.sh; fi",
    "pretest": "npm link deep-log deep-core deep-asset deep-cache deep-db deep-validation deep-di deep-event deep-fs deep-kernel deep-resource deep-security deep-notification"
  },
  "dependencies": {
    "deep-log": "^1.x.x",
    "deep-core": "^1.x.x",
    "deep-asset": "^1.x.x",
    "deep-cache": "^1.x.x",
    "deep-db": "^1.x.x",
    "deep-validation": "^1.x.x",
    "deep-di": "^1.x.x",
    "deep-event": "^1.x.x",
    "deep-fs": "^1.x.x",
    "deep-kernel": "^1.x.x",
    "deep-resource": "^1.x.x",
    "deep-security": "^1.x.x",
    "deep-notification": "^1.x.x",
    "inherits": "^2.0.x"
  },
  "devDependencies": {
    "chai": "^3.2.x",
    "sinon": "^1.17.x",
    "sinon-chai": "^2.8.x"
  },
  "engines": {
    "node": ">=0.12",
    "npm": ">=2.10"
  },
  "os": [
    "!win32"
  ],
  "preferGlobal": false,
  "analyze": true,
  "jspm": {
    "main": "browser/framework.js"
  }
}<|MERGE_RESOLUTION|>--- conflicted
+++ resolved
@@ -1,10 +1,6 @@
 {
   "name": "deep-framework",
-<<<<<<< HEAD
-  "version": "1.2.10",
-=======
   "version": "1.2.12",
->>>>>>> b1bc242e
   "description": "DEEP Framework",
   "keywords": [
     "Digital End-To-End Enterprise Platform",
@@ -73,11 +69,7 @@
     "postinstall": "hooks/assure_deep_dev.js",
     "prepare-browserify": "npm run compile",
     "compile": "if [ -d 'lib/' ]; then BABEL_ENV=production babel lib/ --out-dir lib.compiled/; fi",
-<<<<<<< HEAD
-    "prepublish": "npm run compile && if [ -d 'test/' ]; then npm run test; fi && npm run browser-build",
-=======
     "prepublish": "npm run compile && npm run browser-build",
->>>>>>> b1bc242e
     "browser-build": "if [ -d 'scripts/' ]; then scripts/browser_build.sh; fi",
     "pretest": "npm link deep-log deep-core deep-asset deep-cache deep-db deep-validation deep-di deep-event deep-fs deep-kernel deep-resource deep-security deep-notification"
   },
