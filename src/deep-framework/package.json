{
  "name": "deep-framework",
<<<<<<< HEAD
  "version": "1.0.2",
=======
  "version": "1.0.3",
>>>>>>> bd4d8f3e
  "description": "DEEP Framework",
  "keywords": [
    "Digital End-To-End Enterprise Platform",
    "Amazon Web Services",
    "Platform-as-a-Service",
    "DEEP",
    "AWS",
    "PaaS",
    "Cloud",
    "Computing",
    "Microservices",
    "Architecture",
    "Serverless",
    "Abstracted",
    "Core",
    "Library",
    "Framework"
  ],
  "homepage": "https://github.com/MitocGroup/deep",
  "bugs": {
    "url": "https://github.com/MitocGroup/deep/issues"
  },
  "license": "MIT",
  "author": {
    "name": "Mitoc Group",
    "email": "hello@mitocgroup.com",
    "url": "http://www.mitocgroup.com"
  },
  "contributors": [
    {
      "name": "AlexanderC",
      "email": "alexanderc@mitocgroup.com"
    },
    {
      "name": "Marcel Goria",
      "email": "mgoria@mitocgroup.com"
    },
    {
      "name": "Veaceslav Cotruta",
      "email": "vcotruta@mitocgroup.com"
    },
    {
      "name": "Max Ponomariov",
      "email": "mponomariov@mitocgroup.com"
    },
    {
      "name": "Alexandru Scripnic",
      "email": "ascripnic@mitocgroup.com"
    },
    {
      "name": "Stefan Hariton",
      "email": "shariton@mitocgroup.com"
    },
    {
      "name": "Dragos Palade",
      "email": "dpalade@mitocgroup.com"
    }
  ],
  "main": "lib.compiled/bootstrap.js",
  "repository": {
    "type": "git",
    "url": "https://github.com/MitocGroup/deep.git"
  },
  "scripts": {
    "coverage": "babel-node `which istanbul` cover --report lcovonly _mocha -- --ui tdd --recursive --reporter spec",
    "postinstall": "hooks/assure_deep_dev.js",
    "prepare-browserify": "npm run compile",
    "test": "mocha --ui tdd --compilers js:mocha-babel --recursive --reporter spec",
    "compile": "if [ -d 'lib/' ]; then BABEL_ENV=production babel lib/ --out-dir lib.compiled/; fi",
    "prepublish": "npm run compile && if [ -d 'test/' ]; then npm run test; fi && npm run browser-build",
    "browser-build": "if [ -d 'scripts/' ]; then scripts/browser_build.sh; fi"
  },
  "dependencies": {
    "deep-log": "1.0.*",
    "deep-core": "1.0.*",
    "deep-asset": "1.0.*",
    "deep-cache": "1.0.*",
    "deep-db": "1.0.*",
    "deep-validation": "1.0.*",
    "deep-di": "1.0.*",
    "deep-event": "1.0.*",
    "deep-fs": "1.0.*",
    "deep-kernel": "1.0.*",
    "deep-resource": "1.0.*",
    "deep-security": "1.0.*",
    "deep-notification": "1.0.*",
    "inherits": "2.0.*"
  },
  "devDependencies": {
    "chai": "3.2.*",
    "sinon": "1.17.0",
    "sinon-chai": "2.8.0"
  },
  "engines": {
    "node": ">=0.12",
    "npm": ">=2.10"
  },
  "os": [
    "!win32"
  ],
  "preferGlobal": true,
  "analyze": true,
  "jspm": {
    "main": "browser/framework.js"
  }
}<|MERGE_RESOLUTION|>--- conflicted
+++ resolved
@@ -1,10 +1,6 @@
 {
   "name": "deep-framework",
-<<<<<<< HEAD
-  "version": "1.0.2",
-=======
   "version": "1.0.3",
->>>>>>> bd4d8f3e
   "description": "DEEP Framework",
   "keywords": [
     "Digital End-To-End Enterprise Platform",
