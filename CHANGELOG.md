--- conflicted
+++ resolved
@@ -4,19 +4,3 @@
  * @alexanderc: Fix several deep-cache issues
  * @vcernomschi: Refactor and adding new unit test for deep-fs (#100)
 
-<<<<<<< HEAD
- * @eistrati: Improving documentation and support for deep-framework (#82)
- * @vcernomschi: Refactor unit test for deep-cache (#80)
- * @vcernomschi: Migrate from "Coveralls" to "Codacy" in deep-framework repository  (#56)
- * @mgoria: Update roadmap (#54)
- * @vcernomschi: Refactoring unit test for deep-kernel module (#50)
- * @vcernomschi: Refactoring unit test for deep-di module (#49)
- * @vcernomschi: Refactoring unit test for deep-core module (#47)
- * @vcernomschi: Refactoring unit test for deep-asset module (#43)
- * @vcernomschi: Adding functionality to pull local module version instead of npm repo version (#42)
- * @mgoria: Remove dependencies of other deep-* services on booting application kernel (#41)
- * @alexanderc: Implement provisioning update
- * @alexanderc: Implement partial web app update
- * @alexanderc: Implement production preparation command
-=======
->>>>>>> e06e8cb3
