#!/usr/bin/env bash

source $(dirname $0)/_head.sh

### Merge Coverage results ###

COVERAGE_PATH=${__SCRIPT_PATH}"/../coverage"

istanbul-combine -d ${COVERAGE_PATH} -r lcov -p both \
  ${__SRC_PATH}/*/coverage/*.json

### Replacing 'lib.compiled' to 'lib' ###
cd ${COVERAGE_PATH}
SEARCH_VALUE="lib.compiled"
REPLACE_VALUE="lib"
export PATH_TO_TEST_TDF_FILE="$(find . -name lcov.info)"
sed "s/${SEARCH_VALUE}/${REPLACE_VALUE}/g" "${PATH_TO_TEST_TDF_FILE}" > ${COVERAGE_PATH}/report.info

### Upload Coverage info to Codacy ###

<<<<<<< HEAD
cat ${COVERAGE_PATH}"/report.info" | codacy-coverage

### Cleanup! ###

__CMD='rm -rf ./coverage'

subpath_run_cmd ${__SRC_PATH} "$__CMD"
=======
#cat ${COVERAGE_PATH}"/lcov.info" | codacy-coverage
#
#### Cleanup! ###
#
#__CMD='rm -rf ./coverage'
#
#subpath_run_cmd ${__SRC_PATH} "$__CMD"
>>>>>>> aa118c5b
<|MERGE_RESOLUTION|>--- conflicted
+++ resolved
@@ -18,20 +18,10 @@
 
 ### Upload Coverage info to Codacy ###
 
-<<<<<<< HEAD
 cat ${COVERAGE_PATH}"/report.info" | codacy-coverage
 
 ### Cleanup! ###
 
 __CMD='rm -rf ./coverage'
 
-subpath_run_cmd ${__SRC_PATH} "$__CMD"
-=======
-#cat ${COVERAGE_PATH}"/lcov.info" | codacy-coverage
-#
-#### Cleanup! ###
-#
-#__CMD='rm -rf ./coverage'
-#
-#subpath_run_cmd ${__SRC_PATH} "$__CMD"
->>>>>>> aa118c5b
+subpath_run_cmd ${__SRC_PATH} "$__CMD"